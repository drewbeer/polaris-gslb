--- conflicted
+++ resolved
@@ -203,34 +203,9 @@
         self.log.append('dist table used: {}'
                         .format(json.dumps(dist_table)))
 
-<<<<<<< HEAD
-        # determine how many records to return
-        # which is the minimum of the dist table's num_unique_addrs and
-        # the pool's max_addrs_returned
-        if dist_table['num_unique_addrs'] <= pool['max_addrs_returned']:
-            num_records_return = dist_table['num_unique_addrs']
-        else:
-            num_records_return = pool['max_addrs_returned']
-
-        # if we don't have anything to return(all member weights may have
-        # been set to 0), set the result to false
-        if num_records_return == 0:
-            self.result = False
-            return
-=======
->>>>>>> ad92065d
 
         responses=[]
         ### add records to the response ###
-<<<<<<< HEAD
-        for i in range(num_records_return):
-            # add record to the response
-            self.add_record(qtype='A',
-                            # use the original qname from the parameters dict
-                            qname=params['qname'],
-                            content=dist_table['rotation'][dist_table['index']],
-                            ttl=STATE['globalnames'][qname]['ttl'])
-=======
         for i in range(len(dist_table['rotation'])):
             if ':' in dist_table['rotation'][dist_table['index']]:
                 qtype='AAAA'
@@ -244,7 +219,6 @@
                 'content': dist_table['rotation'][dist_table['index']],
                 'ttl': STATE['globalnames'][qname]['ttl']
                 })
->>>>>>> ad92065d
 
             # increment index
             dist_table['index'] += 1
